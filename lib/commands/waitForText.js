--- conflicted
+++ resolved
@@ -5,9 +5,6 @@
  * selector, it returns true (or false if reverse flag is set) if at least one
  * element has text/content.
  *
-<<<<<<< HEAD
- * @alias browser.waitForText
-=======
  * <example>
     :index.html
     <div id="elem"></div>
@@ -24,7 +21,7 @@
     });
  * </example>
  *
->>>>>>> 155db194
+ * @alias browser.waitForText
  * @param {String}   selector element to wait for
  * @param {Number=}  ms       time in ms (default: 500)
  * @param {Boolean=} reverse  if true it waits for the opposite (default: false)
